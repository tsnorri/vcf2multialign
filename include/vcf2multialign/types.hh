/*
 * Copyright (c) 2017-2018 Tuukka Norri
 * This code is licensed under MIT license (see LICENSE for details).
 */

#ifndef VCF2MULTIALIGN_TYPES_HH
#define VCF2MULTIALIGN_TYPES_HH

#include <boost/iostreams/device/file_descriptor.hpp>
#include <boost/iostreams/stream.hpp>
#include <map>
#include <set>
#include <vector>


namespace vcf2multialign {
	enum { REF_SAMPLE_NUMBER = 0 };
	
	typedef boost::iostreams::stream <boost::iostreams::file_descriptor_source>	file_istream;
	typedef boost::iostreams::stream <boost::iostreams::file_descriptor_sink>	file_ostream;
	
	typedef std::vector <char> vector_type;
	typedef std::set <std::size_t> variant_set;
	
	enum class output_type : uint8_t {
		SEQUENCE_FILES	= 0,
		VARIANT_GRAPH
	};
	
<<<<<<< HEAD
	struct haplotype
	{
		size_t current_pos{0};
		file_ostream output_stream;
	};
	
	typedef std::map <
		std::size_t,				// Sample (line) number
		std::vector <haplotype>		// All haplotype sequences
	> haplotype_map;

	typedef std::map <
		std::size_t,				// Sample (line) number
		std::vector <haplotype *>	// Haplotype sequences by chromosome index
	> haplotype_ptr_map;
	
	typedef std::map <
		std::string,				// ALT
		haplotype_ptr_map
	> alt_map;
	
	
	enum class vcf_field : uint8_t {
		CHROM	= 0,
		POS		= 1,
		ID		= 2,
		REF		= 3,
		ALT		= 4,
		QUAL	= 5,
		FILTER	= 6,
		INFO	= 7,
		FORMAT	= 8,
		ALL		= 9,
		VARY	= 10
	};
	
	enum class format_field : uint8_t {
		GT		= 0,
		DP,
		GQ,
		PS,
		PQ,
		MQ
	};
	
	enum { NULL_ALLELE = std::numeric_limits <uint8_t>::max() };
	
=======
>>>>>>> 4e22c925
	enum class sv_handling : uint8_t {
		DISCARD		= 0,
		KEEP
	};
	
	struct sample_count
	{
		std::size_t handled_count{0};
		std::size_t total_count{0};
		
		void reset() { handled_count = 0; total_count = 0; }
	};
}

#endif<|MERGE_RESOLUTION|>--- conflicted
+++ resolved
@@ -27,56 +27,6 @@
 		VARIANT_GRAPH
 	};
 	
-<<<<<<< HEAD
-	struct haplotype
-	{
-		size_t current_pos{0};
-		file_ostream output_stream;
-	};
-	
-	typedef std::map <
-		std::size_t,				// Sample (line) number
-		std::vector <haplotype>		// All haplotype sequences
-	> haplotype_map;
-
-	typedef std::map <
-		std::size_t,				// Sample (line) number
-		std::vector <haplotype *>	// Haplotype sequences by chromosome index
-	> haplotype_ptr_map;
-	
-	typedef std::map <
-		std::string,				// ALT
-		haplotype_ptr_map
-	> alt_map;
-	
-	
-	enum class vcf_field : uint8_t {
-		CHROM	= 0,
-		POS		= 1,
-		ID		= 2,
-		REF		= 3,
-		ALT		= 4,
-		QUAL	= 5,
-		FILTER	= 6,
-		INFO	= 7,
-		FORMAT	= 8,
-		ALL		= 9,
-		VARY	= 10
-	};
-	
-	enum class format_field : uint8_t {
-		GT		= 0,
-		DP,
-		GQ,
-		PS,
-		PQ,
-		MQ
-	};
-	
-	enum { NULL_ALLELE = std::numeric_limits <uint8_t>::max() };
-	
-=======
->>>>>>> 4e22c925
 	enum class sv_handling : uint8_t {
 		DISCARD		= 0,
 		KEEP
