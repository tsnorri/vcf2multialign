include ../local.mk
include ../common.mk

OBJECTS		=	check_overlapping_non_nested_variants.o \
				cmdline.o \
				error_logger.o \
				generate_context_base.o \
				generate_graph_context.o \
				generate_haplotypes.o \
				generate_sequences_context.o \
				graph_writer.o \
				main.o \
				read_single_fasta_seq.o \
<<<<<<< HEAD
				sample_reducer.o \
				sequence_writer.o \
				types.o \
=======
>>>>>>> 4e22c925
				variant_buffer.o \
				variant_handler.o

all: vcf2multialign

clean:
	$(RM) $(OBJECTS) vcf2multialign cmdline.c cmdline.h version.h vcf_reader.pdf

vcf2multialign: $(OBJECTS)
	$(CXX) -o $@ $(OBJECTS) $(LDFLAGS)

main.c : cmdline.c
cmdline.c : config.h

# Use the name config.h since cmdline.c includes it automatically.
config.h: SHELL := /bin/bash
config.h: Makefile ../.git
	IFS=$$'\n'; \
	TAGS=`git tag -l --points-at HEAD`; \
	HASH=`git rev-parse --short --verify HEAD`; \
	VERSION="DEV"; \
	if [ -n "$${TAGS}" ]; \
	then \
		for name in $${TAGS}; \
		do \
			if [[ "$${name}" == v* ]]; \
			then \
				VERSION="$${name:1}"; \
				break; \
			fi; \
		done; \
	fi; \
	printf "#define CMDLINE_PARSER_VERSION \"%s %s\"\n" "$${VERSION}" "$${HASH}" > config.h<|MERGE_RESOLUTION|>--- conflicted
+++ resolved
@@ -11,12 +11,6 @@
 				graph_writer.o \
 				main.o \
 				read_single_fasta_seq.o \
-<<<<<<< HEAD
-				sample_reducer.o \
-				sequence_writer.o \
-				types.o \
-=======
->>>>>>> 4e22c925
 				variant_buffer.o \
 				variant_handler.o
 
