--- conflicted
+++ resolved
@@ -1,7 +1,7 @@
 /*
- Copyright (c) 2017 Tuukka Norri
- This code is licensed under MIT license (see LICENSE for details).
- */
+Copyright (c) 2017 Tuukka Norri
+This code is licensed under MIT license (see LICENSE for details).
+*/
 
 #include <cstdlib>
 #include <iostream>
@@ -20,26 +20,11 @@
 
 
 namespace {
-<<<<<<< HEAD
-	sv_handling sv_handling_method(enum_structural_variants const sva)
-=======
 	v2m::sv_handling sv_handling_method(enum_structural_variants const sva)
->>>>>>> 70705f89
 	{
 		switch (sva)
 		{
 			case structural_variants_arg_discard:
-<<<<<<< HEAD
-				return sv_handling::KEEP;
-				
-			case structural_variants_arg_keep:
-				return sv_handling::DISCARD;
-				
-			case structural_variants__NULL:
-			default:
-				fail("Unexpected value for structural variant handling.");
-				return 0;
-=======
 				return v2m::sv_handling::DISCARD;
 				
 			case structural_variants_arg_keep:
@@ -49,7 +34,6 @@
 			default:
 				v2m::fail("Unexpected value for structural variant handling.");
 				return v2m::sv_handling::KEEP; // Not reached.
->>>>>>> 70705f89
 		}
 	}
 }
