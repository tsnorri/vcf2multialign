--- conflicted
+++ resolved
@@ -9,29 +9,6 @@
 
 To output more sequences in one pass, please adjust the maximum number of open files per process with “ulimit -n” and increase the chunk size.
 
-<<<<<<< HEAD
-Instead of writing each complete haplotype sequence, the samples may also be reduced such that as many variants as possible are packed into a single sequence. The number of generated sequences depends on the amount of padding requested around each variant. For example, consider two variants a and b that are within padding distance of each other. If two individuals A and B both have variant b but only A has variant a, two sequenes will be generated, one with both variants and one with only variant b. If a and b are not within padding distance of each other, only one sequence with both variants will be generated.
-
-Since the generated sequences are not written to disk, sample reduction can require a lot of memory."
-
-section "Input and output options"
-option	"reference"				r	"Reference FASTA file path"													string	typestr = "filename"														required
-option	"variants"				a	"Variant call file path"													string	typestr = "filename"														required
-option	"output-reference"		-	"Output multiply-aligned reference"											string	typestr = "filename"														optional
-option	"overwrite"				-	"Overwrite output files"													flag	off
-option	"chunk-size"			-	"Number of samples to be processed in one pass"								long	typestr = "size" default = "500"											optional
-option	"report-file"			-	"Write skipped variants to the given file"									string	typestr = "filename"														optional
-
-section "Input processing"
-option	"null-allele-seq"		-	"Sequence to be used for null alleles"										string	typestr = "seq"	default = "N"												optional
-option	"no-check-ref"			-	"Omit comparing the reference to the REF column"							flag	off
-option	"structural-variants"	-	"Structural variant handling"														typestr = "mode"	values = "discard", "keep" default = "discard"	enum	optional
-
-section "Sample reduction"
-option	"reduce-samples"		-	"Reduce the number of samples to a minimum as described above"				flag	off
-option	"variant-padding"		-	"Padding radius for each variant"											int		typestr = "radius"	default = "0"	dependon = "reduce-samples"			optional
-option	"allow-switch-to-ref"	-	"Construct the sequences so that reference padding around each subsequence is removed"	flag	off	dependon = "reduce-samples"
-=======
 option		"reference"				r	"Reference FASTA file path"							string	typestr = "filename"														required
 option		"variants"				a	"Variant call file path"							string	typestr = "filename"														required
 option		"null-allele-seq"		-	"Sequence to be used for null alleles"				string	typestr = "seq"	default = "N"												optional
@@ -47,5 +24,4 @@
 
 defmode		"Output variant graph"
 modeoption	"output-variant-graph"	G	"Output variant graph"										mode = "Output variant graph"												required
-modeoption	"output"				o	"Output file name"									string	mode = "Output variant graph"	typestr = "filename"						required
->>>>>>> 4e22c925
+modeoption	"output"				o	"Output file name"									string	mode = "Output variant graph"	typestr = "filename"						required